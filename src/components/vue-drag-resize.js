--- conflicted
+++ resolved
@@ -321,20 +321,15 @@
         },
 
         bodyMove(ev) {
-            const pageX = typeof ev.pageX !== 'undefined' ? ev.pageX : ev.touches[0].pageX;
-            const pageY = typeof ev.pageY !== 'undefined' ? ev.pageY : ev.touches[0].pageY;
             const stickStartPos = this.stickStartPos;
-<<<<<<< HEAD
             const parentWidth = this.parentWidth;
             const parentHeight = this.parentHeight;
             const gridX = this.gridX;
             const gridY = this.gridY;
             const width = this.width;
             const height = this.height;
-=======
             const pageX = typeof ev.pageX !== 'undefined' ? ev.pageX : ev.touches[0].pageX;
             const pageY = typeof ev.pageY !== 'undefined' ? ev.pageY : ev.touches[0].pageY;
->>>>>>> 1777d3e6
 
             let delta = {
                 x: (this.axis !== 'y' && this.axis !== 'none' ? stickStartPos.mouseX - pageX : 0) / this.parentScaleX,
